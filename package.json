--- conflicted
+++ resolved
@@ -13,16 +13,6 @@
   },
   "devDependencies": {
     "@teamwork/ot-rich-text": "^6.3.3",
-<<<<<<< HEAD
-    "coveralls": "^2.11.8",
-    "expect.js": "^0.3.1",
-    "istanbul": "^0.4.2",
-    "jshint": "^2.9.2",
-    "mocha": "^5.1.1",
-    "ot-text": "^1.0.1",
-    "rich-text": "^3.1.0",
-    "sharedb-mingo-memory": "^1.0.0-beta"
-=======
     "coveralls": "^3.0.2",
     "expect.js": "^0.3.1",
     "istanbul": "^0.4.2",
@@ -32,7 +22,6 @@
     "ot-text": "^1.0.1",
     "rich-text": "^3.1.0",
     "sharedb-mingo-memory": "^1.0.1"
->>>>>>> a788f1e7
   },
   "scripts": {
     "test": "./node_modules/.bin/mocha && npm run jshint",

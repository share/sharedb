--- conflicted
+++ resolved
@@ -1,13 +1,7 @@
 {
-<<<<<<< HEAD
-  "name": "livedb",
-  "version": "0.5.13",
-  "description": "Realtime database wrapper",
-=======
   "name": "sharedb",
   "version": "0.8.1",
   "description": "JSON OT database backend",
->>>>>>> 9ab39867
   "main": "lib/index.js",
   "dependencies": {
     "arraydiff": "^0.1.1",

--- conflicted
+++ resolved
@@ -1,13 +1,9 @@
 language: node_js
 node_js:
-<<<<<<< HEAD
-=======
   - "10"
->>>>>>> 68bde004
   - "9"
   - "8"
   - "6"
-  - "4"
 script: "npm run jshint && npm run test-cover"
 # Send coverage data to Coveralls
 after_script: "cat ./coverage/lcov.info | ./node_modules/coveralls/bin/coveralls.js"
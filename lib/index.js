--- conflicted
+++ resolved
@@ -313,19 +313,6 @@
       return;
     }
 
-<<<<<<< HEAD
-        if (expectTransform && ops.length === 0) {
-          console.warn("ERROR: CORRUPT DATA DETECTED in document " + cName + '.' + docName);
-          console.warn("If you're using redis, delete data for document. "
-            + "Please file an issue if you can recreate this state reliably.");
-          return callback('Internal data corruption - cannot submit');
-        }
-                
-        // Check if the first op we received wasn't the one we requested.
-        // This can occur if the ops were dropped from the oplog (e.g. expired).
-        if (from !== snapshot.v && (ops.length === 0 || ops[0].v !== from))
-          return callback('Missing operations');
-=======
     // Get all operations that might be relevant. We'll float the snapshot
     // and the operation up to the most recent version of the document, then
     // try submitting.
@@ -336,7 +323,6 @@
         self._resumeSubmitting(opData.src);
         return;
       }
->>>>>>> 68c85a99
 
       if (ops.length && self.sdc)
         self.sdc.increment('livedb.submit.transformNeeded');
@@ -361,6 +347,11 @@
           self._resumeSubmitting(opData.src);
           return;
         }
+                
+        // Check if the first op we received wasn't the one we requested.
+        // This can occur if the ops were dropped from the oplog (e.g. expired).
+        if (from !== snapshot.v && (ops.length === 0 || ops[0].v !== from))
+          return callback('Missing operations');
 
         // Bring both the op and the snapshot up to date. At least one of
         // these two conditionals should be true.

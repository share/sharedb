--- conflicted
+++ resolved
@@ -140,44 +140,23 @@
   var doc = this;
   doc.whenNothingPending(function() {
     if (doc.wantSubscribe) {
-<<<<<<< HEAD
-      doc.unsubscribe();
-    }
-    doc.connection._destroyDoc(doc);
-
-    // Make sure all presence callbacks are called
-    var callbacks = [];
-    if (doc.inflightPresence) {
-      // This shouldn't be possible but check just in case.
-      callbacks.push.apply(callbacks, doc.inflightPresence);
-      doc.inflightPresence = null;
-      doc.inflightPresenceSeq = 0;
-    }
-    if (doc.pendingPresence) {
-      callbacks.push.apply(callbacks, doc.pendingPresence);
-      doc.pendingPresence = null;
-    }
-
-    doc.receivedPresence = Object.create(null);
-    doc.cachedOps.length = 0;
-
-    callEach(callbacks);
-    if (callback) callback();
-=======
       doc.unsubscribe(function(err) {
         if (err) {
           if (callback) callback(err);
           else this.emit('error', err);
           return;
         }
+        doc.receivedPresence = Object.create(null);
+        doc.cachedOps.length = 0;
         doc.connection._destroyDoc(doc);
         if (callback) callback();
       });
     } else {
+      doc.receivedPresence = Object.create(null);
+      doc.cachedOps.length = 0;
       doc.connection._destroyDoc(doc);
       if (callback) callback();
     }
->>>>>>> 5e009d17
   });
 };
 

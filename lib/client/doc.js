--- conflicted
+++ resolved
@@ -882,10 +882,7 @@
 Doc.prototype._opAcknowledged = function(message) {
   if (this.inflightOp.create) {
     this.version = message.v;
-<<<<<<< HEAD
-=======
     this._docPresence.clearCachedOps();
->>>>>>> 7af84277
   } else if (message.v !== this.version) {
     // We should already be at the same version, because the server should
     // have sent all the ops that have happened before acknowledging our op

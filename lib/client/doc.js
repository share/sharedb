--- conflicted
+++ resolved
@@ -382,18 +382,14 @@
   }
 
   this.version++;
-<<<<<<< HEAD
+  this._cacheOp(serverOp);
   try {
     this._otApply(message, false);
+    this._processAllReceivedPresence();
   } catch (error) {
     return this._hardRollback(error);
   }
-=======
-  this._cacheOp(serverOp);
-  this._otApply(message, false);
-  this._processAllReceivedPresence();
   return;
->>>>>>> 428c46a6
 };
 
 // Called whenever (you guessed it!) the connection state changes. This will
@@ -976,7 +972,6 @@
 };
 
 Doc.prototype._hardRollback = function(err) {
-<<<<<<< HEAD
   // Store pending ops so that we can notify their callbacks of the error.
   // We combine the inflight op and the pending ops, because it's possible
   // to hit a condition where we have no inflight op, but we do have pending
@@ -986,26 +981,12 @@
   if (this.inflightOp) pendingOps.push(this.inflightOp);
   pendingOps = pendingOps.concat(this.pendingOps);
 
+  // Apply the same technique for presence.
+  var pendingPresence = [];
+  if (this.inflightPresence) pendingPresence.push(this.inflightPresence);
+  if (this.pendingPresence) pendingPresence.push(this.pendingPresence);
+
   // Cancel all pending ops and reset if we can't invert
-=======
-  var callbacks = [];
-  if (this.inflightPresence) {
-    callbacks.push.apply(callbacks, this.inflightPresence);
-    this.inflightPresence = null;
-    this.inflightPresenceSeq = 0;
-  }
-  if (this.pendingPresence) {
-    callbacks.push.apply(callbacks, this.pendingPresence);
-    this.pendingPresence = null;
-  }
-  if (this.inflightOp) {
-    callbacks.push.apply(callbacks, this.inflightOp.callbacks);
-  }
-  for (var i = 0; i < this.pendingOps.length; i++) {
-    callbacks.push.apply(callbacks, this.pendingOps[i].callbacks);
-  }
-
->>>>>>> 428c46a6
   this._setType(null);
   this.version = null;
   this.inflightOp = null;
@@ -1027,7 +1008,6 @@
   // Fetch the latest version from the server to get us back into a working state
   var doc = this;
   this.fetch(function() {
-<<<<<<< HEAD
     // We want to check that no errors are swallowed, so we check that:
     // - there are callbacks to call, and
     // - that every single pending op called a callback
@@ -1038,25 +1018,21 @@
       allOpsHadCallbacks = callEach(pendingOps[i].callbacks, err) && allOpsHadCallbacks;
     }
     if (err && !allOpsHadCallbacks) return doc.emit('error', err);
-=======
-    var called = callEach(callbacks, err);
-    if (err && !called) return doc.emit('error', err);
->>>>>>> 428c46a6
+
+    // Apply the same technique for presence.
+    var allPresenceHadCallbacks = !!pendingPresence.length;
+    for (var i = 0; i < pendingPresence.length; i++) {
+      console.log(pendingPresence[i])
+      allPresenceHadCallbacks = callEach(pendingPresence[i].callbacks, err) && allPresenceHadCallbacks;
+    }
+    if (err && !allPresenceHadCallbacks) return doc.emit('error', err);
   });
 };
 
 Doc.prototype._clearInflightOp = function(err) {
-<<<<<<< HEAD
   var inflightOp = this.inflightOp;
-
   this.inflightOp = null;
-
   var called = callEach(inflightOp.callbacks, err);
-=======
-  var callbacks = this.inflightOp && this.inflightOp.callbacks;
-  this.inflightOp = null;
-  var called = callbacks && callEach(callbacks, err);
->>>>>>> 428c46a6
 
   this.flush();
   this._emitNothingPending();
@@ -1092,7 +1068,7 @@
     if (!this.type.createPresence || !this.type.transformPresence) {
       var doc = this;
       return process.nextTick(function() {
-        var err = new ShareDBError(4024, 'Cannot submit presence. Document\'s type does not support presence. ' + doc.collection + '.' + doc.id);
+        var err = new ShareDBError(4027, 'Cannot submit presence. Document\'s type does not support presence. ' + doc.collection + '.' + doc.id);
         if (callback) return callback(err);
         doc.emit('error', err);
       });

--- conflicted
+++ resolved
@@ -19,10 +19,7 @@
 
 - Realtime synchronization of any JSON document
 - Concurrent multi-user collaboration
-<<<<<<< HEAD
 - Realtime synchronization of any ephemeral "presence" data
-=======
->>>>>>> a788f1e7
 - Local undo and redo
 - Synchronous editing API with asynchronous eventual consistency
 - Realtime query subscriptions
@@ -257,13 +254,6 @@
 `doc.presence` _(Object)_
 Each property under `doc.presence` contains presence data shared by a client subscribed to this document. The property name is an empty string for this client's data and connection IDs for other clients' data.
 
-`doc.undoLimit` _(Number, read-write, default=100)_
-The max number of operations to keep on the undo stack.
-
-`doc.undoComposeTimeout` _(Number, read-write, default=1000)_
-The max time difference between operations in milliseconds,
-which still allows "UNDOABLE" operations to be composed on the undo stack.
-
 `doc.fetch(function(err) {...})`
 Populate the fields on `doc` with a snapshot of the document from the server.
 
@@ -287,8 +277,8 @@
 `doc.on('before op'), function(op, source) {...})`
 An operation is about to be applied to the data. `source` will be `false` for ops received from the server and defaults to `true` for ops generated locally.
 
-`doc.on('op', function(op, source, operationType) {...})`
-An operation was applied to the data. `source` will be `false` for ops received from the server and defaults to `true` for ops generated locally. `operationType` is one of the following: `"UNDOABLE"` _(local operation that can be undone)_, `"FIXED"` _(local or remote operation that can't be undone nor redone)_, `"UNDO"` _(local undo operation that can be redone)_ and `"REDO"` _(local redo operation that can be undone)_.
+`doc.on('op', function(op, source) {...})`
+An operation was applied to the data. `source` will be `false` for ops received from the server and defaults to `true` for ops generated locally.
 
 `doc.on('del', function(data, source) {...})`
 The document was deleted. Document contents before deletion are passed in as an argument. `source` will be `false` for ops received from the server and defaults to `true` for ops generated locally.
@@ -315,30 +305,18 @@
 [operations for the default `'ot-json0'` type](https://github.com/ottypes/json0#summary-of-operations).
 Call this after you've either fetched or subscribed to the document.
 * `options.source` Argument passed to the `'op'` event locally. This is not sent to the server or other clients. Defaults to `true`.
-<<<<<<< HEAD
-* `options.undoable` Should it be possible to undo this operation, default=false.
-* `options.fixUpUndoStack` Determines how a non-undoable operation affects the undo stack. If `false` (default), the operation transforms the undo stack, otherwise it is inverted and composed into the last operation on the undo stack.
-* `options.fixUpRedoStack` Determines how a non-undoable operation affects the redo stack. If `false` (default), the operation transforms the redo stack, otherwise it is inverted and composed into the last operation on the redo stack.
-=======
 * `options.skipNoop` Should processing be skipped entirely, if `op` is a no-op. Defaults to `false`.
 * `options.undoable` Should it be possible to undo this operation. Defaults to `false`.
 * `options.fixUp` If true, this operation is meant to fix the current invalid state of the snapshot. It also updates UndoManagers accordingly. This feature requires the OT type to implement `compose`.
->>>>>>> a788f1e7
 
 `doc.submitSnapshot(snapshot[, options][, function(err) {...}])`
 Diff the current and the provided snapshots to generate an operation, apply the operation to the document and send it to the server.
 `snapshot` structure depends on the document type.
 Call this after you've either fetched or subscribed to the document.
 * `options.source` Argument passed to the `'op'` event locally. This is not sent to the server or other clients. Defaults to `true`.
-<<<<<<< HEAD
-* `options.undoable` Should it be possible to undo this operation, default=false.
-* `options.fixUpUndoStack` Determines how a non-undoable operation affects the undo stack. If `false` (default), the operation transforms the undo stack, otherwise it is inverted and composed into the last operation on the undo stack.
-* `options.fixUpRedoStack` Determines how a non-undoable operation affects the redo stack. If `false` (default), the operation transforms the redo stack, otherwise it is inverted and composed into the last operation on the redo stack.
-=======
 * `options.skipNoop` Should processing be skipped entirely, if `op` is a no-op. Defaults to `false`.
 * `options.undoable` Should it be possible to undo this operation. Defaults to `false`.
 * `options.fixUp` If true, this operation is meant to fix the current invalid state of the snapshot. It also updates UndoManagers accordingly. This feature requires the OT type to implement `compose`.
->>>>>>> a788f1e7
 * `options.diffHint` A hint passed into the `diff`/`diffX` functions defined by the document type.
 
 `doc.del([options][, function(err) {...}])`
@@ -359,20 +337,6 @@
 
 `presenceData` structure depends on the document type.
 Presence is synchronized only when subscribed to the document.
-
-`doc.canUndo()`
-Return `true`, if there's an operation on the undo stack that can be undone, otherwise `false`.
-
-`doc.undo([options][, function(err) {...}])`
-Undo a previously applied "UNDOABLE" or "REDO" operation.
-* `options.source` Argument passed to the `'op'` event locally. This is not sent to the server or other clients. Defaults to `true`.
-
-`doc.canRedo()`
-Return `true`, if there's an operation on the redo stack that can be undone, otherwise `false`.
-
-`doc.redo([options][, function(err) {...}])`
-Redo a previously applied "UNDO" operation.
-* `options.source` Argument passed to the `'op'` event locally. This is not sent to the server or other clients. Defaults to `true`.
 
 ### Class: `ShareDB.Query`
 
@@ -471,15 +435,11 @@
 * 4021 - Invalid client id
 * 4022 - Database adapter does not support queries
 * 4023 - Cannot project snapshots of this type
-<<<<<<< HEAD
 * 4024 - OT Type does not support presence
 * 4025 - Not subscribed to document
 * 4026 - Presence data superseded
 * 4027 - OT Type does not support `diff` nor `diffX`
-=======
-* 4024 - OT Type does not support `diff` nor `diffX`
-* 4025 - OT Type does not support `invert` nor `applyAndInvert`
->>>>>>> a788f1e7
+* 4028 - OT Type does not support `invert` nor `applyAndInvert`
 
 ### 5000 - Internal error
 

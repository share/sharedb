--- conflicted
+++ resolved
@@ -15,12 +15,12 @@
   return values;
 };
 
-<<<<<<< HEAD
 exports.errorHandler = function(callback) {
   return function(err) {
     if (err) callback(err);
   };
-=======
+};
+
 // Wrap a done function to call back only after a specified number of calls.
 // For example, `var callbackAfter = callAfter(1, callback)` means that if
 // `callbackAfter` is called once, it won't call back. If it is called twice
@@ -44,5 +44,4 @@
   };
   callbackAfter.called = 0;
   return callbackAfter;
->>>>>>> 68bde004
 };
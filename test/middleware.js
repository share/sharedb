--- conflicted
+++ resolved
@@ -37,7 +37,6 @@
     });
 
   });
-<<<<<<< HEAD
 
   describe('submit', function() {
 
@@ -55,48 +54,4 @@
 
   });
 
-  describe('doc options', function() {
-    it('on create', function(done) {
-      this.backend.use('submit', function(req) {
-        expect(req.op.options).eql({hairy: true});
-        done();
-      });
-
-      var connection = this.backend.connect();
-      connection.get('dogs', 'fido').create({}, types.defaultType.uri, {hairy: true});
-    });
-
-    it('on op', function(done) {
-      var backend = this.backend;
-      var connection = this.backend.connect();
-      var doc = connection.get('dogs', 'fido');
-      doc.create({}, function(err) {
-        if (err) return done(err);
-
-        backend.use('submit', function(req) {
-          expect(req.op.options).eql({hairy: true});
-          done();
-        });
-        doc.submitOp({p: ['age'], oi: 1}, {hairy: true});
-      });
-    });
-
-    it('on del', function(done) {
-      var backend = this.backend;
-      var connection = this.backend.connect();
-      var doc = connection.get('dogs', 'fido');
-      doc.create({}, function(err) {
-        if (err) return done(err);
-
-        backend.use('submit', function(req) {
-          expect(req.op.options).eql({hairy: true});
-          done();
-        });
-        doc.del({hairy: true});
-      });
-    });
-  });
-
-=======
->>>>>>> cecf1c77
 });
--- conflicted
+++ resolved
@@ -1,10 +1,7 @@
 var Backend = require('../../lib/backend');
 var expect = require('expect.js');
-<<<<<<< HEAD
 var sinon = require('sinon');
-=======
 var util = require('../util')
->>>>>>> 88bb142d
 
 describe('client query subscribe', function() {
 
